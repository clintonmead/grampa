--- conflicted
+++ resolved
@@ -75,60 +75,31 @@
 fixGrammar gf = gf selfReferring
 
 selfReferring :: forall g s. Rank2.Distributive g => Grammar g s
-<<<<<<< HEAD
-selfReferring = Rank2.distribute nonTerminal
-   where nonTerminal :: Parser g s (g (Parser g s))
+selfReferring = Rank2.distributeWith collapse nonTerminal
+   where collapse :: Parser g s (InitialResultList g s r) -> Parser g s r
+         collapse p = Parser{continued= \t rc fc-> continued p t (expandC rc fc) fc,
+                             direct= \s t-> expandInitial (direct p s t),
+                             recursive= \g s t-> expandInitial (recursive p g s t),
+                             nullable= nullable p}
+         expandC _rc fc (InitialResultList (Left failure)) _ = fc failure
+         expandC rc _fc (InitialResultList (Right rs)) t = foldMap (expandResult' rc t) rs
+         expandInitial (InitialResultList (Left failure)) = InitialResultList (Left failure)
+         expandInitial (InitialResultList (Right rs)) = foldMap expandResult rs
+         expandResult' rc _ (CompleteResultInfo t r) = rc r t
+         expandResult' rc t (StuckResultInfo r) = rc r t
+         expandResult (CompleteResultInfo t rl@(InitialResultList Left{})) = rl
+         expandResult (CompleteResultInfo t (InitialResultList (Right rs))) =
+            InitialResultList (Right $ addTail t <$> rs)
+         expandResult (StuckResultInfo r) = r
+         addTail t (StuckResultInfo r) = CompleteResultInfo t r
+         addTail _ r = r
+         nonTerminal :: Parser g s (g (InitialResultList g s))
          nonTerminal = Parser{continued= continue,
                               direct= mempty,
                               recursive= recurse,
                               nullable= True}
-            where continue :: [(GrammarResults g s, s)]
-                           -> (g (Parser g s) -> [(GrammarResults g s, s)] -> ResultList g s r')
-                           -> (FailureInfo -> ResultList g s r')
-                           -> ResultList g s r'
-                  continue t@((gr,_):_) rc _fc = rc (Rank2.fmap resultsToParser gr) t
-                  recurse :: g (InitialResultList g s) -> s -> [(GrammarResults g s, s)]
-                          -> InitialResultList g s (g (Parser g s))
-                  recurse gr _s _t = InitialResultList (Right [StuckResultInfo $ Rank2.fmap initialResultsToParser gr])
-                  resultsToParser :: forall r. ResultList g s r -> Parser g s r
-                  resultsToParser (ResultList (Left failure)) = Parser{continued= \_ _ fc'-> fc' failure,
-                                                                       direct= \_s _t-> InitialResultList (Left failure),
-                                                                       recursive= mempty,
-                                                                       nullable= False}
-                  resultsToParser rl@(ResultList (Right rs)) =
-                     Parser{continued= \_ rc _-> foldMap (\(ResultInfo t r)-> rc r t) rs,
-                            direct= \_s _t-> uncomplete rl,
-                            recursive= mempty,
-                            nullable= True}
-                  initialResultsToParser :: forall r. InitialResultList g s r -> Parser g s r
-                  initialResultsToParser rl@(InitialResultList (Left failure)) =
-                     Parser{continued= \_ _ fc'-> fc' failure,
-                            direct= mempty,
-                            recursive= \_g _s _t-> rl,
-                            nullable= False}
-                  initialResultsToParser rl@(InitialResultList (Right rs)) =
-                     Parser{continued= \_ rc _-> foldMap (\(CompleteResultInfo t r)-> rc r t) rs,
-                            direct= mempty,
-                            recursive= \_g _s _t-> rl,
-                            nullable= True}
-=======
-selfReferring = Rank2.distributeWith collapse nonTerminal
-   where collapse :: Parser g s (ResultList g s r) -> Parser g s r
-         collapse (P p) = P $ \g s t rc fc-> p g s t (expandR rc fc) fc
-         expandR _rc fc (ResultInfo _ _ _ (ResultList (Left failure))) = fc failure
-         expandR rc _fc (ResultInfo _ _ _ (ResultList (Right rs))) = foldMap rc rs
-         nonTerminal :: Parser g s (g (ResultList g s))
-         nonTerminal = P p
-            where p :: forall r'. Maybe (GrammarResults g s) -> s -> [(GrammarResults g s, s)]
-                    -> (ResultInfo g s (g (ResultList g s)) -> GrammarDerived g s (ResultList g s r'))
-                    -> (FailureInfo -> GrammarDerived g s (ResultList g s r'))
-                    -> GrammarDerived g s (ResultList g s r')
-                  p g s t rc _fc = maybe (GrammarDerived mempty start) continue g
-                     where continue :: g (ResultList g s) -> GrammarDerived g s (ResultList g s r')
-                           continue gr = rc (ResultInfo g s t gr)
-                           start :: g (ResultList g s) -> ResultList g s r'
-                           start gr = gd2rl gr (continue gr)
->>>>>>> e0f863d8
+         continue t@((gr,_):_) rc _fc = rc (Rank2.fmap uncomplete gr) t
+         recurse gr _s _t = InitialResultList (Right [StuckResultInfo gr])
 
 fixGrammarInput :: forall s g. (FactorialMonoid s, Rank2.Apply g, Rank2.Traversable g) =>
                    Grammar g s -> Grammar g s -> s -> [(GrammarResults g s, s)]
